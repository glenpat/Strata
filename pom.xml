--- conflicted
+++ resolved
@@ -10,11 +10,7 @@
   </parent>  
   <groupId>com.opengamma.strata</groupId>
   <artifactId>strata-root</artifactId>
-<<<<<<< HEAD
-  <version>2.8.1-PF</version>
-=======
   <version>2.8.2-SNAPSHOT</version>
->>>>>>> d517eb57
   <packaging>pom</packaging>
   <name>Strata-Root</name>
   <description>OpenGamma Strata root</description>
