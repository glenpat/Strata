<?xml version="1.0" encoding="UTF-8"?>
<project xmlns="http://maven.apache.org/POM/4.0.0" xmlns:xsi="http://www.w3.org/2001/XMLSchema-instance" xsi:schemaLocation="http://maven.apache.org/POM/4.0.0 http://maven.apache.org/maven-v4_0_0.xsd">
  <modelVersion>4.0.0</modelVersion>
  
  <parent>
    <groupId>com.opengamma</groupId>
    <artifactId>corporate-parent</artifactId>
    <version>2.7.5</version>
    <relativePath />
  </parent>  
  <groupId>com.opengamma.strata</groupId>
  <artifactId>strata-examples</artifactId>
<<<<<<< HEAD
  <version>2.8.1-PF</version>
=======
  <version>2.8.2-SNAPSHOT</version>
>>>>>>> d517eb57
  <packaging>jar</packaging>
  <name>Strata-Examples</name>
  <description>Example code to demonstrate use of Strata</description>

  <!-- ==================================================================== -->
  <!-- standard build setup -->
  <build>
    <!-- Include LICENSE/NOTICE in jar files -->
    <resources>
      <resource>
        <directory>src/main/resources</directory>
      </resource>
      <resource>
        <directory>${root.dir}</directory>
        <targetPath>META-INF</targetPath>
        <includes>
          <include>LICENSE.txt</include>
          <include>NOTICE.txt</include>
        </includes>
      </resource>
    </resources>
    <!-- Include LICENSE/NOTICE in test jar files -->
    <testResources>
      <testResource>
        <directory>src/test/resources</directory>
      </testResource>
      <testResource>
        <directory>${root.dir}</directory>
        <targetPath>META-INF</targetPath>
        <includes>
          <include>LICENSE.txt</include>
          <include>NOTICE.txt</include>
        </includes>
      </testResource>
    </testResources>
  </build>

  <!-- ==================================================================== -->
  <dependencies>
    <!-- OpenGamma, relying on transitive dependencies -->
    <dependency>
      <groupId>com.opengamma.strata</groupId>
      <artifactId>strata-measure</artifactId>
    </dependency>
    <dependency>
      <groupId>com.opengamma.strata</groupId>
      <artifactId>strata-report</artifactId>
    </dependency>
    <dependency>
      <groupId>com.opengamma.strata</groupId>
      <artifactId>strata-loader</artifactId>
    </dependency>
    
    <!-- External dependencies -->
    <dependency>
      <groupId>org.slf4j</groupId>
      <artifactId>slf4j-simple</artifactId>
    </dependency>
    <dependency>
      <groupId>com.beust</groupId>
      <artifactId>jcommander</artifactId>
    </dependency>

    <!-- Testing -->
    <dependency>
      <groupId>org.junit.jupiter</groupId>
      <artifactId>junit-jupiter-api</artifactId>
      <scope>test</scope>
    </dependency>
    <dependency>
      <groupId>org.junit.jupiter</groupId>
      <artifactId>junit-jupiter-params</artifactId>
      <scope>test</scope>
    </dependency>
    <dependency>
      <groupId>org.junit.jupiter</groupId>
      <artifactId>junit-jupiter-engine</artifactId>
      <scope>test</scope>
    </dependency>
    <dependency>
      <groupId>org.assertj</groupId>
      <artifactId>assertj-core</artifactId>
      <scope>test</scope>
    </dependency>
    <dependency>
      <groupId>com.opengamma.strata</groupId>
      <artifactId>strata-collect</artifactId>
      <type>test-jar</type>
      <scope>test</scope>
    </dependency>
  </dependencies>

  <!-- Manage dependencies -->
  <dependencyManagement>
    <dependencies>
      <dependency>
        <groupId>com.opengamma.strata</groupId>
        <artifactId>strata-parent</artifactId>
        <version>${project.version}</version>
        <type>pom</type>
        <scope>import</scope>
      </dependency>
    </dependencies>
  </dependencyManagement>

  <!-- ==================================================================== -->
  <profiles>
    <!-- Exclude if JDK does not contain JavaFX on Java 8 -->
    <profile>
      <id>javafx-missing</id>
      <activation>
        <jdk>[1.8,11)</jdk>
        <file>
          <missing>${java.home}/lib/ext/jfxrt.jar</missing>
        </file>
      </activation>
      <build>
        <plugins>
          <plugin>
            <groupId>org.apache.maven.plugins</groupId>
            <artifactId>maven-compiler-plugin</artifactId>
            <configuration>
              <excludes>
                <exclude>com/opengamma/strata/examples/gui/*.java</exclude>
              </excludes>
            </configuration>
          </plugin>
          <plugin>
            <groupId>org.apache.maven.plugins</groupId>
            <artifactId>maven-javadoc-plugin</artifactId>
            <configuration>
              <excludes>
                <exclude>com/opengamma/strata/examples/gui/*.java</exclude>
              </excludes>
            </configuration>
          </plugin>
        </plugins>
      </build>
    </profile>
    <!-- Include OpenJFX jar files on Java 11 -->
    <profile>
      <id>openjfx-dep</id>
      <activation>
        <jdk>[11,)</jdk>
      </activation>
      <dependencies>
        <dependency>
          <groupId>org.openjfx</groupId>
          <artifactId>javafx-controls</artifactId>
          <version>11.0.2</version>
        </dependency>
      </dependencies>
    </profile>
    <!-- Profile creating report-tool zip triggered by -Ddist -->
    <profile>
      <id>build-report-tool</id>
      <activation>
        <property><name>dist</name></property>
      </activation>
      <build>
        <plugins>
          <!-- generate source jar file for main dist.zip -->
          <plugin>
            <groupId>org.apache.maven.plugins</groupId>
            <artifactId>maven-source-plugin</artifactId>
            <executions>
              <execution>
                <id>attach-sources</id>
                <phase>package</phase>
                <goals>
                  <goal>jar-no-fork</goal>
                </goals>
                <configuration>
                  <skipIfEmpty>true</skipIfEmpty>
                  <archive>
                    <manifest>
                      <addDefaultImplementationEntries>true</addDefaultImplementationEntries>
                      <addDefaultSpecificationEntries>true</addDefaultSpecificationEntries>
                    </manifest>
                    <manifestEntries>
                      <Implementation-Build>${buildNumber}</Implementation-Build>
                      <Implementation-Date>${maven.build.timestamp}</Implementation-Date>
                      <Implementation-Build-Id>${ci.build}</Implementation-Build-Id>
                    </manifestEntries>
                  </archive>
                </configuration>
              </execution>
            </executions>
          </plugin>
          <!-- create the jar-with-dependencies -->
          <plugin>
            <artifactId>maven-shade-plugin</artifactId>
            <configuration>
              <shadedArtifactAttached>true</shadedArtifactAttached>
              <shadedClassifierName>jar-with-dependencies</shadedClassifierName>
              <filters>
                <filter>
                  <artifact>*:*</artifact>
                  <excludes>
                    <exclude>META-INF/*.SF</exclude>
                    <exclude>META-INF/*.DSA</exclude>
                    <exclude>META-INF/*.RSA</exclude>
                    <exclude>META-INF/DEPENDENCIES*</exclude>
                    <exclude>META-INF/NOTICE*</exclude>
                    <exclude>META-INF/LICENSE*</exclude>
                  </excludes>
                </filter>
              </filters>
              <transformers>
                <transformer implementation="org.apache.maven.plugins.shade.resource.AppendingTransformer">
                  <resource>META-INF/org/joda/convert/Renamed.ini</resource>
                </transformer>
                <transformer implementation="org.apache.maven.plugins.shade.resource.ServicesResourceTransformer" />
                <transformer implementation="org.apache.maven.plugins.shade.resource.ManifestResourceTransformer">
                  <mainClass>com.opengamma.strata.examples.report.ReportRunnerTool</mainClass>
                </transformer>
              </transformers>
            </configuration>
            <executions>
              <execution>
                <phase>package</phase>
                <goals>
                  <goal>shade</goal>
                </goals>
              </execution>
            </executions>
          </plugin>
          <!-- create zip -->
          <plugin>
            <artifactId>maven-assembly-plugin</artifactId>
            <executions>
              <execution>
                <phase>package</phase>
                <goals>
                  <goal>single</goal>
                </goals>
                <configuration>
                  <finalName>strata-report-tool-${project.version}</finalName>
                  <appendAssemblyId>false</appendAssemblyId>
                  <descriptors>
                    <descriptor>src/assembly/report-tool-dist.xml</descriptor>
                  </descriptors>
                </configuration>
              </execution>
            </executions>
          </plugin>
        </plugins>
      </build>
    </profile>
  </profiles>

  <!-- ==================================================================== -->
  <properties>
    <!-- Locate the root directory of the multi-module build -->
    <root.dir>${project.basedir}/..</root.dir>
    <!-- Not installed/deployed -->
    <maven.install.skip>true</maven.install.skip>
    <maven.deploy.skip>true</maven.deploy.skip>
    <!-- Properties for maven-javadoc-plugin -->
    <windowtitle>OpenGamma Strata Examples</windowtitle>
    <doctitle><![CDATA[<h1>OpenGamma Strata Examples</h1>]]></doctitle>
  </properties>
</project><|MERGE_RESOLUTION|>--- conflicted
+++ resolved
@@ -10,11 +10,7 @@
   </parent>  
   <groupId>com.opengamma.strata</groupId>
   <artifactId>strata-examples</artifactId>
-<<<<<<< HEAD
-  <version>2.8.1-PF</version>
-=======
   <version>2.8.2-SNAPSHOT</version>
->>>>>>> d517eb57
   <packaging>jar</packaging>
   <name>Strata-Examples</name>
   <description>Example code to demonstrate use of Strata</description>
